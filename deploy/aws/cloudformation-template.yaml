AWSTemplateFormatVersion: '2010-09-09'
Description: 'Marketing Tool API - Complete AWS deployment with ECS, RDS, ElastiCache, and monitoring'

Parameters:
  Environment:
    Type: String
    Default: production
    AllowedValues: [development, staging, production]
    Description: Environment name

  ProjectName:
    Type: String
    Default: marketing-tool
    Description: Name of the project

  VpcCIDR:
    Type: String
    Default: 10.0.0.0/16
    Description: CIDR block for the VPC

  PublicSubnet1CIDR:
    Type: String
    Default: 10.0.1.0/24
    Description: CIDR block for public subnet 1

  PublicSubnet2CIDR:
    Type: String
    Default: 10.0.2.0/24
    Description: CIDR block for public subnet 2

  PrivateSubnet1CIDR:
    Type: String
    Default: 10.0.3.0/24
    Description: CIDR block for private subnet 1

  PrivateSubnet2CIDR:
    Type: String
    Default: 10.0.4.0/24
    Description: CIDR block for private subnet 2

  DatabaseSubnet1CIDR:
    Type: String
    Default: 10.0.5.0/24
    Description: CIDR block for database subnet 1

  DatabaseSubnet2CIDR:
    Type: String
    Default: 10.0.6.0/24
    Description: CIDR block for database subnet 2

  InstanceType:
    Type: String
    Default: t3.medium
    AllowedValues: [t3.small, t3.medium, t3.large, t3.xlarge]
    Description: ECS task instance type

  DesiredCount:
    Type: Number
    Default: 2
    MinValue: 1
    MaxValue: 10
    Description: Desired number of ECS tasks

  DatabaseInstanceClass:
    Type: String
    Default: db.t3.micro
    AllowedValues: [db.t3.micro, db.t3.small, db.t3.medium, db.t3.large]
    Description: RDS instance class

  DatabaseAllocatedStorage:
    Type: Number
    Default: 20
    MinValue: 20
    MaxValue: 1000
    Description: RDS allocated storage in GB

  RedisNodeType:
    Type: String
    Default: cache.t3.micro
    AllowedValues: [cache.t3.micro, cache.t3.small, cache.t3.medium, cache.t3.large]
    Description: ElastiCache Redis node type

  DomainName:
    Type: String
    Default: ''
    Description: Domain name for the application (optional)

  CertificateArn:
    Type: String
    Default: ''
    Description: ACM certificate ARN for HTTPS (optional)

  OpenAIApiKey:
    Type: String
    NoEcho: true
    Description: OpenAI API key
    MinLength: 1

  ApiKey:
    Type: String
    NoEcho: true
    Description: API authentication key
    MinLength: 32

  DatabasePassword:
    Type: String
    NoEcho: true
    Description: Database master password
    MinLength: 8

  EnableMongoDB:
    Type: String
    Default: 'false'
    AllowedValues: ['true', 'false']
    Description: Enable MongoDB/DocumentDB (optional, only needed if using MongoDB as content source)

  MongoDBPassword:
    Type: String
    NoEcho: true
    Description: MongoDB password (required only if EnableMongoDB is true)
    MinLength: 8
    Default: ''

  RedisPassword:
    Type: String
    NoEcho: true
    Description: Redis authentication token (required when TransitEncryptionEnabled is true)
    MinLength: 16
    MaxLength: 128

  MinCapacity:
    Type: Number
    Default: 1
    MinValue: 1
    MaxValue: 10
    Description: Minimum number of ECS tasks for auto-scaling

  MaxCapacity:
    Type: Number
    Default: 10
    MinValue: 1
    MaxValue: 50
    Description: Maximum number of ECS tasks for auto-scaling

  TargetCPUUtilization:
    Type: Number
    Default: 70
    MinValue: 1
    MaxValue: 100
    Description: Target CPU utilization percentage for auto-scaling

  TargetMemoryUtilization:
    Type: Number
    Default: 80
    MinValue: 1
    MaxValue: 100
    Description: Target memory utilization percentage for auto-scaling

  NotificationEmail:
    Type: String
    Default: ''
    Description: Email address for CloudWatch alarm notifications (optional)

  HostedZoneId:
    Type: String
    Default: ''
    Description: Route 53 Hosted Zone ID (required if using custom domain)

  RedisPassword:
    Type: String
    NoEcho: true
    Description: Redis authentication token (required when TransitEncryptionEnabled is true)
    MinLength: 16
    MaxLength: 128

  MinCapacity:
    Type: Number
    Default: 1
    MinValue: 1
    MaxValue: 10
    Description: Minimum number of ECS tasks for auto-scaling

  MaxCapacity:
    Type: Number
    Default: 10
    MinValue: 1
    MaxValue: 50
    Description: Maximum number of ECS tasks for auto-scaling

  TargetCPUUtilization:
    Type: Number
    Default: 70
    MinValue: 1
    MaxValue: 100
    Description: Target CPU utilization percentage for auto-scaling

  TargetMemoryUtilization:
    Type: Number
    Default: 80
    MinValue: 1
    MaxValue: 100
    Description: Target memory utilization percentage for auto-scaling

  NotificationEmail:
    Type: String
    Default: ''
    Description: Email address for CloudWatch alarm notifications (optional)

  HostedZoneId:
    Type: String
    Default: ''
    Description: Route 53 Hosted Zone ID (required if using custom domain)

Conditions:
  HasDomainName: !Not [!Equals [!Ref DomainName, '']]
  HasCertificate: !Not [!Equals [!Ref CertificateArn, '']]
  IsProduction: !Equals [!Ref Environment, 'production']
  HasNotificationEmail: !Not [!Equals [!Ref NotificationEmail, '']]
  HasHostedZoneId: !Not [!Equals [!Ref HostedZoneId, '']]
<<<<<<< HEAD
  EnableMongoDB: !Equals [!Ref EnableMongoDB, 'true']
=======
>>>>>>> 52af20f2

Resources:
  # VPC and Networking
  VPC:
    Type: AWS::EC2::VPC
    Properties:
      CidrBlock: !Ref VpcCIDR
      EnableDnsHostnames: true
      EnableDnsSupport: true
      Tags:
        - Key: Name
          Value: !Sub '${ProjectName}-${Environment}-vpc'

  InternetGateway:
    Type: AWS::EC2::InternetGateway
    Properties:
      Tags:
        - Key: Name
          Value: !Sub '${ProjectName}-${Environment}-igw'

  InternetGatewayAttachment:
    Type: AWS::EC2::VPCGatewayAttachment
    Properties:
      InternetGatewayId: !Ref InternetGateway
      VpcId: !Ref VPC

  # Public Subnets
  PublicSubnet1:
    Type: AWS::EC2::Subnet
    Properties:
      VpcId: !Ref VPC
      AvailabilityZone: !Select [0, !GetAZs '']
      CidrBlock: !Ref PublicSubnet1CIDR
      MapPublicIpOnLaunch: true
      Tags:
        - Key: Name
          Value: !Sub '${ProjectName}-${Environment}-public-subnet-1'

  PublicSubnet2:
    Type: AWS::EC2::Subnet
    Properties:
      VpcId: !Ref VPC
      AvailabilityZone: !Select [1, !GetAZs '']
      CidrBlock: !Ref PublicSubnet2CIDR
      MapPublicIpOnLaunch: true
      Tags:
        - Key: Name
          Value: !Sub '${ProjectName}-${Environment}-public-subnet-2'

  # Private Subnets
  PrivateSubnet1:
    Type: AWS::EC2::Subnet
    Properties:
      VpcId: !Ref VPC
      AvailabilityZone: !Select [0, !GetAZs '']
      CidrBlock: !Ref PrivateSubnet1CIDR
      Tags:
        - Key: Name
          Value: !Sub '${ProjectName}-${Environment}-private-subnet-1'

  PrivateSubnet2:
    Type: AWS::EC2::Subnet
    Properties:
      VpcId: !Ref VPC
      AvailabilityZone: !Select [1, !GetAZs '']
      CidrBlock: !Ref PrivateSubnet2CIDR
      Tags:
        - Key: Name
          Value: !Sub '${ProjectName}-${Environment}-private-subnet-2'

  # Database Subnets
  DatabaseSubnet1:
    Type: AWS::EC2::Subnet
    Properties:
      VpcId: !Ref VPC
      AvailabilityZone: !Select [0, !GetAZs '']
      CidrBlock: !Ref DatabaseSubnet1CIDR
      Tags:
        - Key: Name
          Value: !Sub '${ProjectName}-${Environment}-database-subnet-1'

  DatabaseSubnet2:
    Type: AWS::EC2::Subnet
    Properties:
      VpcId: !Ref VPC
      AvailabilityZone: !Select [1, !GetAZs '']
      CidrBlock: !Ref DatabaseSubnet2CIDR
      Tags:
        - Key: Name
          Value: !Sub '${ProjectName}-${Environment}-database-subnet-2'

  # Route Tables
  PublicRouteTable:
    Type: AWS::EC2::RouteTable
    Properties:
      VpcId: !Ref VPC
      Tags:
        - Key: Name
          Value: !Sub '${ProjectName}-${Environment}-public-rt'

  DefaultPublicRoute:
    Type: AWS::EC2::Route
    DependsOn: InternetGatewayAttachment
    Properties:
      RouteTableId: !Ref PublicRouteTable
      DestinationCidrBlock: 0.0.0.0/0
      GatewayId: !Ref InternetGateway

  PublicSubnet1RouteTableAssociation:
    Type: AWS::EC2::SubnetRouteTableAssociation
    Properties:
      RouteTableId: !Ref PublicRouteTable
      SubnetId: !Ref PublicSubnet1

  PublicSubnet2RouteTableAssociation:
    Type: AWS::EC2::SubnetRouteTableAssociation
    Properties:
      RouteTableId: !Ref PublicRouteTable
      SubnetId: !Ref PublicSubnet2

  PrivateRouteTable1:
    Type: AWS::EC2::RouteTable
    Properties:
      VpcId: !Ref VPC
      Tags:
        - Key: Name
          Value: !Sub '${ProjectName}-${Environment}-private-rt-1'

  PrivateSubnet1RouteTableAssociation:
    Type: AWS::EC2::SubnetRouteTableAssociation
    Properties:
      RouteTableId: !Ref PrivateRouteTable1
      SubnetId: !Ref PrivateSubnet1

  PrivateRouteTable2:
    Type: AWS::EC2::RouteTable
    Properties:
      VpcId: !Ref VPC
      Tags:
        - Key: Name
          Value: !Sub '${ProjectName}-${Environment}-private-rt-2'

  PrivateSubnet2RouteTableAssociation:
    Type: AWS::EC2::SubnetRouteTableAssociation
    Properties:
      RouteTableId: !Ref PrivateRouteTable2
      SubnetId: !Ref PrivateSubnet2

  # NAT Gateways
  NatGateway1EIP:
    Type: AWS::EC2::EIP
    DependsOn: InternetGatewayAttachment
    Properties:
      Domain: vpc

  NatGateway1:
    Type: AWS::EC2::NatGateway
    Properties:
      AllocationId: !GetAtt NatGateway1EIP.AllocationId
      SubnetId: !Ref PublicSubnet1

  NatGateway2EIP:
    Type: AWS::EC2::EIP
    DependsOn: InternetGatewayAttachment
    Properties:
      Domain: vpc

  NatGateway2:
    Type: AWS::EC2::NatGateway
    Properties:
      AllocationId: !GetAtt NatGateway2EIP.AllocationId
      SubnetId: !Ref PublicSubnet2

  DefaultPrivateRoute1:
    Type: AWS::EC2::Route
    Properties:
      RouteTableId: !Ref PrivateRouteTable1
      DestinationCidrBlock: 0.0.0.0/0
      NatGatewayId: !Ref NatGateway1

  DefaultPrivateRoute2:
    Type: AWS::EC2::Route
    Properties:
      RouteTableId: !Ref PrivateRouteTable2
      DestinationCidrBlock: 0.0.0.0/0
      NatGatewayId: !Ref NatGateway2

  # Database Subnet Group
  DatabaseSubnetGroup:
    Type: AWS::RDS::DBSubnetGroup
    Properties:
      DBSubnetGroupDescription: Subnet group for marketing tool database
      SubnetIds:
        - !Ref DatabaseSubnet1
        - !Ref DatabaseSubnet2
      Tags:
        - Key: Name
          Value: !Sub '${ProjectName}-${Environment}-db-subnet-group'

  # Security Groups
  ALBSecurityGroup:
    Type: AWS::EC2::SecurityGroup
    Properties:
      GroupDescription: Security group for Application Load Balancer
      VpcId: !Ref VPC
      SecurityGroupIngress:
        - IpProtocol: tcp
          FromPort: 80
          ToPort: 80
          CidrIp: 0.0.0.0/0
        - IpProtocol: tcp
          FromPort: 443
          ToPort: 443
          CidrIp: 0.0.0.0/0
      Tags:
        - Key: Name
          Value: !Sub '${ProjectName}-${Environment}-alb-sg'

  ECSSecurityGroup:
    Type: AWS::EC2::SecurityGroup
    Properties:
      GroupDescription: Security group for ECS tasks
      VpcId: !Ref VPC
      SecurityGroupIngress:
        - IpProtocol: tcp
          FromPort: 8000
          ToPort: 8000
          SourceSecurityGroupId: !Ref ALBSecurityGroup
      Tags:
        - Key: Name
          Value: !Sub '${ProjectName}-${Environment}-ecs-sg'

  DatabaseSecurityGroup:
    Type: AWS::EC2::SecurityGroup
    Properties:
      GroupDescription: Security group for RDS database
      VpcId: !Ref VPC
      SecurityGroupIngress:
        - IpProtocol: tcp
          FromPort: 5432
          ToPort: 5432
          SourceSecurityGroupId: !Ref ECSSecurityGroup
      Tags:
        - Key: Name
          Value: !Sub '${ProjectName}-${Environment}-db-sg'

  RedisSecurityGroup:
    Type: AWS::EC2::SecurityGroup
    Properties:
      GroupDescription: Security group for ElastiCache Redis
      VpcId: !Ref VPC
      SecurityGroupIngress:
        - IpProtocol: tcp
          FromPort: 6379
          ToPort: 6379
          SourceSecurityGroupId: !Ref ECSSecurityGroup
      Tags:
        - Key: Name
          Value: !Sub '${ProjectName}-${Environment}-redis-sg'

  # S3 Bucket for File Uploads
  UploadsBucket:
    Type: AWS::S3::Bucket
    Properties:
      BucketName: !Sub '${ProjectName}-${Environment}-uploads-${AWS::AccountId}'
      VersioningConfiguration:
        Status: Enabled
      LifecycleConfiguration:
        Rules:
          - Id: DeleteOldVersions
            Status: Enabled
            NoncurrentVersionExpirationInDays: 30
          - Id: DeleteOldUploads
            Status: Enabled
            ExpirationInDays: 90
            Prefix: uploads/
      PublicAccessBlockConfiguration:
        BlockPublicAcls: true
        BlockPublicPolicy: true
        IgnorePublicAcls: true
        RestrictPublicBuckets: true
      Encryption:
        ServerSideEncryptionConfiguration:
          - ServerSideEncryptionByDefault:
              SSEAlgorithm: AES256
      Tags:
        - Key: Name
          Value: !Sub '${ProjectName}-${Environment}-uploads'

  # SNS Topic for CloudWatch Alarms
  AlarmNotificationTopic:
    Type: AWS::SNS::Topic
    Condition: HasNotificationEmail
    Properties:
      TopicName: !Sub '${ProjectName}-${Environment}-alarms'
      Subscription:
        - Endpoint: !Ref NotificationEmail
          Protocol: email

  # ECR Repository
  ECRRepository:
    Type: AWS::ECR::Repository
    Properties:
      RepositoryName: !Sub '${ProjectName}-${Environment}'
      ImageScanningConfiguration:
        ScanOnPush: true
      LifecyclePolicy:
        LifecyclePolicyText: |
          {
            "rules": [
              {
                "rulePriority": 1,
                "description": "Keep last 10 images",
                "selection": {
                  "tagStatus": "any",
                  "countType": "imageCountMoreThan",
                  "countNumber": 10
                },
                "action": {
                  "type": "expire"
                }
              }
            ]
          }

  # ECS Cluster
  ECSCluster:
    Type: AWS::ECS::Cluster
    Properties:
      ClusterName: !Sub '${ProjectName}-${Environment}-cluster'
      CapacityProviders:
        - FARGATE
        - FARGATE_SPOT
      DefaultCapacityProviderStrategy:
        - CapacityProvider: FARGATE
          Weight: 1

  # ECS Task Definition
  ECSTaskDefinition:
    Type: AWS::ECS::TaskDefinition
    Properties:
      Family: !Sub '${ProjectName}-${Environment}-task'
      NetworkMode: awsvpc
      RequiresCompatibilities:
        - FARGATE
      Cpu: !If [IsProduction, '512', '256']
      Memory: !If [IsProduction, '1024', '512']
      ExecutionRoleArn: !Ref ECSTaskExecutionRole
      TaskRoleArn: !Ref ECSTaskRole
      ContainerDefinitions:
        - Name: marketing-tool-api
          Image: !Sub '${AWS::AccountId}.dkr.ecr.${AWS::Region}.amazonaws.com/${ECRRepository}:latest'
          PortMappings:
            - ContainerPort: 8000
              Protocol: tcp
          Environment:
            - Name: ENVIRONMENT
              Value: !Ref Environment
            - Name: DEBUG
              Value: !If [IsProduction, 'false', 'true']
            - Name: HOST
              Value: '0.0.0.0'
            - Name: PORT
              Value: '8000'
            - Name: LOG_LEVEL
              Value: !If [IsProduction, 'INFO', 'DEBUG']
            - Name: TEMPLATE_VERSION
              Value: 'v1'
            - Name: CORS_ORIGINS
              Value: !If [HasDomainName, !Sub 'https://${DomainName}', 'https://marketing-project.com,https://www.marketing-project.com']
            - Name: CORS_ALLOW_CREDENTIALS
              Value: 'true'
            - Name: CONTENT_DATABASE_URL
              Value: 'sqlite:///./content.db'
            # Redis connection - support both REDIS_URL and individual settings
            - Name: REDIS_URL
              Value: !Sub 'redis://${RedisCluster.RedisEndpoint.Address}:6379'
            - Name: REDIS_HOST
              Value: !GetAtt RedisCluster.RedisEndpoint.Address
            - Name: REDIS_PORT
              Value: '6379'
            - Name: REDIS_DATABASE
              Value: '0'
            # Redis connection pool configuration
            - Name: REDIS_MAX_CONNECTIONS
              Value: '50'
            - Name: REDIS_SOCKET_TIMEOUT
              Value: '5'
            - Name: REDIS_CONNECT_TIMEOUT
              Value: '5'
            # Redis retry configuration
            - Name: REDIS_RETRY_ATTEMPTS
              Value: '3'
            - Name: REDIS_RETRY_BACKOFF_MIN
              Value: '2'
            - Name: REDIS_RETRY_BACKOFF_MAX
              Value: '10'
            # Circuit breaker configuration
            - Name: REDIS_CIRCUIT_FAILURE_THRESHOLD
              Value: '5'
            - Name: REDIS_CIRCUIT_RECOVERY_TIMEOUT
              Value: '60'
            # CloudWatch metrics (production only)
            - Name: ENABLE_CLOUDWATCH_METRICS
              Value: !If [IsProduction, 'true', 'false']
            - Name: AWS_REGION
              Value: !Ref AWS::Region
            - Name: MONGODB_URL
              Value: !If
                - EnableMongoDB
                - !Sub 'mongodb://${MongoDBCluster.Endpoint}:27017/marketing_project'
                - !Ref 'AWS::NoValue'
            - Name: POSTGRES_URL
              Value: !Sub 'postgresql://postgres:${DatabasePassword}@${Database.Endpoint.Address}:5432/marketing_project'
            - Name: PIPELINE_CONFIG_PATH
              Value: '/app/src/marketing_project/config/pipeline.yml'
            - Name: PROMPTS_DIR
              Value: '/app/src/marketing_project/prompts'
            - Name: MAX_CONTENT_LENGTH
              Value: '1000000'
            - Name: CONTENT_BATCH_SIZE
              Value: '10'
            - Name: CONTENT_TYPES
              Value: 'transcript,blog_post,release_notes'
            - Name: DEFAULT_LANGUAGE
              Value: 'en'
            - Name: SUPPORTED_LANGUAGES
              Value: 'en,es,fr,de'
            - Name: WORKERS
              Value: !If [IsProduction, '4', '1']
            - Name: WORKER_CLASS
              Value: 'uvicorn.workers.UvicornWorker'
            # S3 Configuration for file uploads
            - Name: UPLOAD_ENABLED
              Value: 'true'
            - Name: UPLOAD_MAX_SIZE
              Value: '10485760'
            - Name: UPLOAD_DIR
              Value: '/tmp/uploads'
            - Name: AWS_S3_BUCKET
              Value: !Ref UploadsBucket
            - Name: AWS_S3_REGION
              Value: !Ref AWS::Region
            # Content source configuration
            - Name: CONTENT_POLLING_ENABLED
              Value: 'true'
            - Name: CONTENT_POLLING_INTERVAL
              Value: '300'
            - Name: CONTENT_CACHE_ENABLED
              Value: 'true'
            - Name: CONTENT_CACHE_TTL
              Value: '300'
            - Name: CONTENT_CACHE_MAX_SIZE
              Value: '1000'
            # ARQ Worker Configuration
            - Name: ARQ_WORKER_COUNT
              Value: !If [IsProduction, '2', '1']
            - Name: ARQ_MAX_JOBS
              Value: '10'
            - Name: ARQ_JOB_TIMEOUT
              Value: '600'
          Secrets:
            - Name: REDIS_PASSWORD
              ValueFrom: !Sub 'arn:aws:ssm:${AWS::Region}:${AWS::AccountId}:parameter/${ProjectName}/${Environment}/redis/password'
            - Name: OPENAI_API_KEY
              ValueFrom: !Ref OpenAISecret
            - Name: API_KEY
              ValueFrom: !Ref ApiKeySecret
          LogConfiguration:
            LogDriver: awslogs
            Options:
              awslogs-group: !Ref CloudWatchLogGroup
              awslogs-region: !Ref AWS::Region
              awslogs-stream-prefix: ecs
          HealthCheck:
            Command:
              - CMD-SHELL
              - 'curl -f http://localhost:8000/api/v1/health || exit 1'
            Interval: 30
            Timeout: 5
            Retries: 3
            StartPeriod: 60
          Essential: true
          StopTimeout: 30

  # ECS Service
  ECSService:
    Type: AWS::ECS::Service
    DependsOn: ALBListener
    Properties:
      ServiceName: !Sub '${ProjectName}-${Environment}-service'
      Cluster: !Ref ECSCluster
      TaskDefinition: !Ref ECSTaskDefinition
      DesiredCount: !Ref DesiredCount
      LaunchType: FARGATE
      NetworkConfiguration:
        AwsvpcConfiguration:
          SecurityGroups:
            - !Ref ECSSecurityGroup
          Subnets:
            - !Ref PrivateSubnet1
            - !Ref PrivateSubnet2
          AssignPublicIp: DISABLED
      LoadBalancers:
        - ContainerName: marketing-tool-api
          ContainerPort: 8000
          TargetGroupArn: !Ref ALBTargetGroup

  # Auto Scaling Target
  ECSServiceAutoScalingTarget:
    Type: AWS::ApplicationAutoScaling::ScalableTarget
    Properties:
      MaxCapacity: !Ref MaxCapacity
      MinCapacity: !Ref MinCapacity
      ResourceId: !Sub 'service/${ECSCluster}/${ECSService}'
      RoleARN: !Sub 'arn:aws:iam::${AWS::AccountId}:role/aws-service-role/ecs.application-autoscaling.amazonaws.com/AWSServiceRoleForApplicationAutoScaling_ECSService'
      ScalableDimension: ecs:service:DesiredCount
      ServiceNamespace: ecs

  # Auto Scaling Policy - CPU
  ECSServiceScalingPolicyCPU:
    Type: AWS::ApplicationAutoScaling::ScalingPolicy
    Properties:
      PolicyName: !Sub '${ProjectName}-${Environment}-cpu-scaling'
      PolicyType: TargetTrackingScaling
      ScalingTargetId: !Ref ECSServiceAutoScalingTarget
      TargetTrackingScalingPolicyConfiguration:
        PredefinedMetricSpecification:
          PredefinedMetricType: ECSServiceAverageCPUUtilization
        TargetValue: !Ref TargetCPUUtilization
        ScaleInCooldown: 300
        ScaleOutCooldown: 60

  # Auto Scaling Policy - Memory
  ECSServiceScalingPolicyMemory:
    Type: AWS::ApplicationAutoScaling::ScalingPolicy
    Properties:
      PolicyName: !Sub '${ProjectName}-${Environment}-memory-scaling'
      PolicyType: TargetTrackingScaling
      ScalingTargetId: !Ref ECSServiceAutoScalingTarget
      TargetTrackingScalingPolicyConfiguration:
        PredefinedMetricSpecification:
          PredefinedMetricType: ECSServiceAverageMemoryUtilization
        TargetValue: !Ref TargetMemoryUtilization
        ScaleInCooldown: 300
        ScaleOutCooldown: 60

  # Application Load Balancer
  ALB:
    Type: AWS::ElasticLoadBalancingV2::LoadBalancer
    Properties:
      Name: !Sub '${ProjectName}-${Environment}-alb'
      Scheme: internet-facing
      Type: application
      Subnets:
        - !Ref PublicSubnet1
        - !Ref PublicSubnet2
      SecurityGroups:
        - !Ref ALBSecurityGroup

  ALBTargetGroup:
    Type: AWS::ElasticLoadBalancingV2::TargetGroup
    Properties:
      Name: !Sub '${ProjectName}-${Environment}-tg'
      Port: 8000
      Protocol: HTTP
      VpcId: !Ref VPC
      TargetType: ip
      HealthCheckPath: /api/v1/health
      HealthCheckProtocol: HTTP
      HealthCheckIntervalSeconds: 30
      HealthCheckTimeoutSeconds: 10
      HealthyThresholdCount: 2
      UnhealthyThresholdCount: 5
      HealthCheckMatcher: '200'
      HealthCheckEnabled: true
      Tags:
        - Key: Name
          Value: !Sub '${ProjectName}-${Environment}-tg'

  ALBListener:
    Type: AWS::ElasticLoadBalancingV2::Listener
    Properties:
      DefaultActions:
        - !If
          - HasCertificate
          - Type: redirect
            RedirectConfig:
              Protocol: HTTPS
              Port: '443'
              StatusCode: HTTP_301
          - Type: forward
            TargetGroupArn: !Ref ALBTargetGroup
      LoadBalancerArn: !Ref ALB
      Port: 80
      Protocol: HTTP

  # HTTPS Listener (if certificate provided)
  ALBHTTPSListener:
    Type: AWS::ElasticLoadBalancingV2::Listener
    Condition: HasCertificate
    Properties:
      DefaultActions:
        - Type: forward
          TargetGroupArn: !Ref ALBTargetGroup
      LoadBalancerArn: !Ref ALB
      Port: 443
      Protocol: HTTPS
      Certificates:
        - CertificateArn: !Ref CertificateArn
      SslPolicy: ELBSecurityPolicy-TLS13-1-2-2021-06

  # IAM Roles
  ECSTaskExecutionRole:
    Type: AWS::IAM::Role
    Properties:
      AssumeRolePolicyDocument:
        Version: '2012-10-17'
        Statement:
          - Effect: Allow
            Principal:
              Service: ecs-tasks.amazonaws.com
            Action: sts:AssumeRole
      ManagedPolicyArns:
        - arn:aws:iam::aws:policy/service-role/AmazonECSTaskExecutionRolePolicy
      Policies:
        - PolicyName: SecretsManagerAccess
          PolicyDocument:
            Version: '2012-10-17'
            Statement:
              - Effect: Allow
                Action:
                  - secretsmanager:GetSecretValue
                Resource:
                  - !Ref OpenAISecret
                  - !Ref ApiKeySecret
        - PolicyName: SSMParameterAccess
          PolicyDocument:
            Version: '2012-10-17'
            Statement:
              - Effect: Allow
                Action:
                  - ssm:GetParameter
                  - ssm:GetParameters
                Resource: !Sub 'arn:aws:ssm:${AWS::Region}:${AWS::AccountId}:parameter/${ProjectName}/${Environment}/*'

  ECSTaskRole:
    Type: AWS::IAM::Role
    Properties:
      AssumeRolePolicyDocument:
        Version: '2012-10-17'
        Statement:
          - Effect: Allow
            Principal:
              Service: ecs-tasks.amazonaws.com
            Action: sts:AssumeRole
      Policies:
        - PolicyName: CloudWatchLogs
          PolicyDocument:
            Version: '2012-10-17'
            Statement:
              - Effect: Allow
                Action:
                  - logs:CreateLogGroup
                  - logs:CreateLogStream
                  - logs:PutLogEvents
                Resource: '*'
        - PolicyName: S3Access
          PolicyDocument:
            Version: '2012-10-17'
            Statement:
              - Effect: Allow
                Action:
                  - s3:GetObject
                  - s3:PutObject
                  - s3:DeleteObject
                  - s3:ListBucket
                Resource:
                  - !Sub '${UploadsBucket}/*'
                  - !GetAtt UploadsBucket.Arn
        - PolicyName: CloudWatchMetrics
          PolicyDocument:
            Version: '2012-10-17'
            Statement:
              - Effect: Allow
                Action:
                  - cloudwatch:PutMetricData
                Resource: '*'
                Condition:
                  StringEquals:
                    'cloudwatch:namespace': 'MarketingTool/Redis'

  # Secrets Manager
  OpenAISecret:
    Type: AWS::SecretsManager::Secret
    Properties:
      Name: !Sub '${ProjectName}-${Environment}-openai-key'
      Description: OpenAI API key for marketing tool
      SecretString: !Ref OpenAIApiKey

  ApiKeySecret:
    Type: AWS::SecretsManager::Secret
    Properties:
      Name: !Sub '${ProjectName}-${Environment}-api-key'
      Description: API authentication key for marketing tool
      SecretString: !Ref ApiKey

  # Systems Manager Parameter for Redis Password (Option 1 - simpler than Secrets Manager)
  RedisPasswordParameter:
    Type: AWS::SSM::Parameter
    Properties:
      Name: !Sub '/${ProjectName}/${Environment}/redis/password'
      Type: SecureString
      Value: !Ref RedisPassword
      Description: Redis authentication token for ElastiCache

  # RDS Database
  Database:
    Type: AWS::RDS::DBInstance
    Properties:
      DBInstanceIdentifier: !Sub '${ProjectName}-${Environment}-postgres'
      DBName: marketing_project
      DBInstanceClass: !Ref DatabaseInstanceClass
      AllocatedStorage: !Ref DatabaseAllocatedStorage
      MaxAllocatedStorage: !If [IsProduction, 100, 50]
      Engine: postgres
      EngineVersion: '15.4'
      MasterUsername: postgres
      MasterUserPassword: !Ref DatabasePassword
      VPCSecurityGroups:
        - !Ref DatabaseSecurityGroup
      DBSubnetGroupName: !Ref DatabaseSubnetGroup
      BackupRetentionPeriod: !If [IsProduction, 7, 1]
      MultiAZ: !If [IsProduction, true, false]
      StorageEncrypted: true
      DeletionProtection: !If [IsProduction, true, false]
      StorageType: gp3
      Tags:
        - Key: Name
          Value: !Sub '${ProjectName}-${Environment}-postgres'

  # ElastiCache Redis
  RedisSubnetGroup:
    Type: AWS::ElastiCache::SubnetGroup
    Properties:
      Description: Subnet group for Redis cluster
      SubnetIds:
        - !Ref PrivateSubnet1
        - !Ref PrivateSubnet2

  RedisCluster:
    Type: AWS::ElastiCache::ReplicationGroup
    Properties:
      ReplicationGroupId: !Sub '${ProjectName}-${Environment}-redis'
      Description: Redis cluster for ARQ job queue and job state persistence
      NodeType: !Ref RedisNodeType
      Port: 6379
      NumCacheClusters: !If [IsProduction, 2, 1]
      Engine: redis
      EngineVersion: '7.0'
      CacheSubnetGroupName: !Ref RedisSubnetGroup
      SecurityGroupIds:
        - !Ref RedisSecurityGroup
      AtRestEncryptionEnabled: true
      TransitEncryptionEnabled: true
      AuthToken: !Ref RedisPassword
      AutomaticFailoverEnabled: !If [IsProduction, true, false]
      SnapshotRetentionLimit: 7
      PreferredMaintenanceWindow: !If [IsProduction, 'sun:03:00-sun:04:00', 'sun:05:00-sun:06:00']
      Tags:
        - Key: Name
          Value: !Sub '${ProjectName}-${Environment}-redis'

  # CloudWatch Alarms for Redis (Production Only)
  RedisErrorRateAlarm:
    Type: AWS::CloudWatch::Alarm
    Condition: IsProduction
    Properties:
      AlarmName: !Sub '${ProjectName}-${Environment}-redis-error-rate'
      AlarmDescription: 'High Redis error rate detected'
      MetricName: RedisErrorRate
      Namespace: MarketingTool/Redis
      Statistic: Average
      Period: 300
      EvaluationPeriods: 1
      Threshold: 5
      ComparisonOperator: GreaterThanThreshold
      TreatMissingData: notBreaching
      AlarmActions: !If [HasNotificationEmail, [!Ref AlarmNotificationTopic], []]

  RedisLatencyAlarm:
    Type: AWS::CloudWatch::Alarm
    Condition: IsProduction
    Properties:
      AlarmName: !Sub '${ProjectName}-${Environment}-redis-latency-p95'
      AlarmDescription: 'High Redis operation latency detected'
      MetricName: RedisOperationLatencyP95
      Namespace: MarketingTool/Redis
      Statistic: Average
      Period: 300
      EvaluationPeriods: 1
      Threshold: 100
      ComparisonOperator: GreaterThanThreshold
      TreatMissingData: notBreaching
      AlarmActions: !If [HasNotificationEmail, [!Ref AlarmNotificationTopic], []]

  RedisCircuitBreakerAlarm:
    Type: AWS::CloudWatch::Alarm
    Condition: IsProduction
    Properties:
      AlarmName: !Sub '${ProjectName}-${Environment}-redis-circuit-breaker'
      AlarmDescription: 'Redis circuit breaker is open'
      MetricName: RedisCircuitBreakerOpen
      Namespace: MarketingTool/Redis
      Statistic: Maximum
      Period: 60
      EvaluationPeriods: 1
      Threshold: 1
      ComparisonOperator: GreaterThanOrEqualToThreshold
      TreatMissingData: notBreaching
      AlarmActions: !If [HasNotificationEmail, [!Ref AlarmNotificationTopic], []]

  RedisConnectionPoolAlarm:
    Type: AWS::CloudWatch::Alarm
    Condition: IsProduction
    Properties:
      AlarmName: !Sub '${ProjectName}-${Environment}-redis-pool-usage'
      AlarmDescription: 'Redis connection pool usage is high'
      MetricName: RedisConnectionPoolUsage
      Namespace: MarketingTool/Redis
      Statistic: Average
      Period: 300
      EvaluationPeriods: 1
      Threshold: 90
      ComparisonOperator: GreaterThanThreshold
      TreatMissingData: notBreaching
      AlarmActions: !If [HasNotificationEmail, [!Ref AlarmNotificationTopic], []]

  # ECS CloudWatch Alarms
  ECSCPUAlarm:
    Type: AWS::CloudWatch::Alarm
    Condition: IsProduction
    Properties:
      AlarmName: !Sub '${ProjectName}-${Environment}-ecs-high-cpu'
      AlarmDescription: 'ECS service CPU utilization is high'
      MetricName: CPUUtilization
      Namespace: AWS/ECS
      Statistic: Average
      Period: 300
      EvaluationPeriods: 2
      Threshold: 80
      ComparisonOperator: GreaterThanThreshold
      Dimensions:
        - Name: ServiceName
          Value: !GetAtt ECSService.Name
        - Name: ClusterName
          Value: !Ref ECSCluster
      AlarmActions: !If [HasNotificationEmail, [!Ref AlarmNotificationTopic], []]

  ECSMemoryAlarm:
    Type: AWS::CloudWatch::Alarm
    Condition: IsProduction
    Properties:
      AlarmName: !Sub '${ProjectName}-${Environment}-ecs-high-memory'
      AlarmDescription: 'ECS service memory utilization is high'
      MetricName: MemoryUtilization
      Namespace: AWS/ECS
      Statistic: Average
      Period: 300
      EvaluationPeriods: 2
      Threshold: 85
      ComparisonOperator: GreaterThanThreshold
      Dimensions:
        - Name: ServiceName
          Value: !GetAtt ECSService.Name
        - Name: ClusterName
          Value: !Ref ECSCluster
      AlarmActions: !If [HasNotificationEmail, [!Ref AlarmNotificationTopic], []]

  # RDS CloudWatch Alarms
  RDSFreeStorageAlarm:
    Type: AWS::CloudWatch::Alarm
    Condition: IsProduction
    Properties:
      AlarmName: !Sub '${ProjectName}-${Environment}-rds-low-storage'
      AlarmDescription: 'RDS database free storage space is low'
      MetricName: FreeStorageSpace
      Namespace: AWS/RDS
      Statistic: Average
      Period: 300
      EvaluationPeriods: 1
      Threshold: 2000000000
      ComparisonOperator: LessThanThreshold
      Dimensions:
        - Name: DBInstanceIdentifier
          Value: !Ref Database
      AlarmActions: !If [HasNotificationEmail, [!Ref AlarmNotificationTopic], []]

  RDSCPUAlarm:
    Type: AWS::CloudWatch::Alarm
    Condition: IsProduction
    Properties:
      AlarmName: !Sub '${ProjectName}-${Environment}-rds-high-cpu'
      AlarmDescription: 'RDS database CPU utilization is high'
      MetricName: CPUUtilization
      Namespace: AWS/RDS
      Statistic: Average
      Period: 300
      EvaluationPeriods: 2
      Threshold: 80
      ComparisonOperator: GreaterThanThreshold
      Dimensions:
        - Name: DBInstanceIdentifier
          Value: !Ref Database
      AlarmActions: !If [HasNotificationEmail, [!Ref AlarmNotificationTopic], []]

  # ALB CloudWatch Alarms
  ALBHighResponseTimeAlarm:
    Type: AWS::CloudWatch::Alarm
    Condition: IsProduction
    Properties:
      AlarmName: !Sub '${ProjectName}-${Environment}-alb-high-response-time'
      AlarmDescription: 'ALB target response time is high'
      MetricName: TargetResponseTime
      Namespace: AWS/ApplicationELB
      Statistic: Average
      Period: 300
      EvaluationPeriods: 2
      Threshold: 2
      ComparisonOperator: GreaterThanThreshold
      Dimensions:
        - Name: LoadBalancer
          Value: !GetAtt ALB.LoadBalancerFullName
      AlarmActions: !If [HasNotificationEmail, [!Ref AlarmNotificationTopic], []]

  ALBHighHTTP5xxAlarm:
    Type: AWS::CloudWatch::Alarm
    Condition: IsProduction
    Properties:
      AlarmName: !Sub '${ProjectName}-${Environment}-alb-high-5xx'
      AlarmDescription: 'ALB HTTP 5xx error rate is high'
      MetricName: HTTPCode_Target_5XX_Count
      Namespace: AWS/ApplicationELB
      Statistic: Sum
      Period: 300
      EvaluationPeriods: 1
      Threshold: 10
      ComparisonOperator: GreaterThanThreshold
      Dimensions:
        - Name: LoadBalancer
          Value: !GetAtt ALB.LoadBalancerFullName
      AlarmActions: !If [HasNotificationEmail, [!Ref AlarmNotificationTopic], []]

<<<<<<< HEAD
  # DocumentDB (MongoDB-compatible) - Optional
=======
  # DocumentDB (MongoDB-compatible)
>>>>>>> 52af20f2
  MongoDBSubnetGroup:
    Type: AWS::DocDB::DBSubnetGroup
    Condition: EnableMongoDB
    Properties:
      DBSubnetGroupDescription: Subnet group for DocumentDB cluster
      SubnetIds:
        - !Ref DatabaseSubnet1
        - !Ref DatabaseSubnet2

  MongoDBCluster:
    Type: AWS::DocDB::DBCluster
    Condition: EnableMongoDB
    Properties:
      DBClusterIdentifier: !Sub '${ProjectName}-${Environment}-mongodb'
      MasterUsername: admin
      MasterUserPassword: !Ref MongoDBPassword
      VpcSecurityGroupIds:
        - !Ref DatabaseSecurityGroup
      DBSubnetGroupName: !Ref MongoDBSubnetGroup
      BackupRetentionPeriod: !If [IsProduction, 7, 1]
      PreferredBackupWindow: '03:00-04:00'
      PreferredMaintenanceWindow: 'sun:04:00-sun:05:00'
      StorageEncrypted: true
      DeletionProtection: !If [IsProduction, true, false]
      Tags:
        - Key: Name
          Value: !Sub '${ProjectName}-${Environment}-mongodb'

  MongoDBInstance:
    Type: AWS::DocDB::DBInstance
    Condition: EnableMongoDB
    Properties:
      DBInstanceIdentifier: !Sub '${ProjectName}-${Environment}-mongodb-instance'
      DBClusterIdentifier: !Ref MongoDBCluster
      DBInstanceClass: !If [IsProduction, 'db.r5.large', 'db.t3.medium']

  # CloudWatch Log Group
  CloudWatchLogGroup:
    Type: AWS::Logs::LogGroup
    Properties:
      LogGroupName: !Sub '/ecs/${ProjectName}-${Environment}'
      RetentionInDays: !If [IsProduction, 30, 7]


  # Basic CloudWatch Dashboard
  CloudWatchDashboard:
    Type: AWS::CloudWatch::Dashboard
    Properties:
      DashboardName: !Sub '${ProjectName}-${Environment}-dashboard'
      DashboardBody: !Sub |
        {
          "widgets": [
            {
              "type": "metric",
              "x": 0,
              "y": 0,
              "width": 12,
              "height": 6,
              "properties": {
                "metrics": [
                  [ "AWS/ECS", "CPUUtilization", "ServiceName", "${ECSService}", "ClusterName", "${ECSCluster}" ],
                  [ ".", "MemoryUtilization", ".", ".", ".", "." ]
                ],
                "view": "timeSeries",
                "stacked": false,
                "region": "${AWS::Region}",
                "title": "ECS Service Metrics",
                "period": 300
              }
            },
            {
              "type": "metric",
              "x": 12,
              "y": 0,
              "width": 12,
              "height": 6,
              "properties": {
                "metrics": [
                  [ "AWS/ApplicationELB", "RequestCount", "LoadBalancer", "${ALB}" ],
                  [ ".", "TargetResponseTime", ".", "." ]
                ],
                "view": "timeSeries",
                "stacked": false,
                "region": "${AWS::Region}",
                "title": "Load Balancer Metrics",
                "period": 300
              }
            }
          ]
        }

  # Route 53 Record (if domain provided)
  DNSRecord:
    Type: AWS::Route53::RecordSet
    Condition: HasDomainName
    Properties:
      HostedZoneId: !If [HasHostedZoneId, !Ref HostedZoneId, !Ref 'AWS::NoValue']
      HostedZoneName: !If [HasHostedZoneId, !Ref 'AWS::NoValue', !Sub '${DomainName}.']
      Name: !Ref DomainName
      Type: A
      AliasTarget:
        DNSName: !GetAtt ALB.DNSName
        HostedZoneId: !GetAtt ALB.CanonicalHostedZoneID

Outputs:
  VPCId:
    Description: VPC ID
    Value: !Ref VPC
    Export:
      Name: !Sub '${ProjectName}-${Environment}-VPC-ID'

  ALBDNSName:
    Description: Application Load Balancer DNS name
    Value: !GetAtt ALB.DNSName
    Export:
      Name: !Sub '${ProjectName}-${Environment}-ALB-DNS'

  ALBURL:
    Description: Application Load Balancer URL
    Value: !If [HasDomainName, !Sub 'https://${DomainName}', !Sub 'http://${ALB.DNSName}']
    Export:
      Name: !Sub '${ProjectName}-${Environment}-ALB-URL'

  ECSClusterName:
    Description: ECS Cluster Name
    Value: !Ref ECSCluster
    Export:
      Name: !Sub '${ProjectName}-${Environment}-ECS-Cluster'

  ECRRepositoryURI:
    Description: ECR Repository URI
    Value: !Sub '${AWS::AccountId}.dkr.ecr.${AWS::Region}.amazonaws.com/${ECRRepository}'
    Export:
      Name: !Sub '${ProjectName}-${Environment}-ECR-URI'

  DatabaseEndpoint:
    Description: RDS Database Endpoint
    Value: !GetAtt Database.Endpoint.Address
    Export:
      Name: !Sub '${ProjectName}-${Environment}-DB-Endpoint'

  RedisEndpoint:
    Description: ElastiCache Redis Endpoint
    Value: !GetAtt RedisCluster.RedisEndpoint.Address
    Export:
      Name: !Sub '${ProjectName}-${Environment}-Redis-Endpoint'

  MongoDBEndpoint:
    Condition: EnableMongoDB
    Description: DocumentDB MongoDB Endpoint
    Value: !GetAtt MongoDBCluster.Endpoint
    Export:
      Name: !Sub '${ProjectName}-${Environment}-MongoDB-Endpoint'

  CloudWatchLogGroup:
    Description: CloudWatch Log Group
    Value: !Ref CloudWatchLogGroup
    Export:
      Name: !Sub '${ProjectName}-${Environment}-LogGroup'

  S3UploadsBucket:
    Description: S3 Bucket for file uploads
    Value: !Ref UploadsBucket
    Export:
      Name: !Sub '${ProjectName}-${Environment}-S3-Bucket'

  SNSAlarmTopic:
    Description: SNS Topic for CloudWatch alarms
    Condition: HasNotificationEmail
    Value: !Ref AlarmNotificationTopic
    Export:
      Name: !Sub '${ProjectName}-${Environment}-SNS-Topic'<|MERGE_RESOLUTION|>--- conflicted
+++ resolved
@@ -217,10 +217,7 @@
   IsProduction: !Equals [!Ref Environment, 'production']
   HasNotificationEmail: !Not [!Equals [!Ref NotificationEmail, '']]
   HasHostedZoneId: !Not [!Equals [!Ref HostedZoneId, '']]
-<<<<<<< HEAD
   EnableMongoDB: !Equals [!Ref EnableMongoDB, 'true']
-=======
->>>>>>> 52af20f2
 
 Resources:
   # VPC and Networking
@@ -1174,11 +1171,7 @@
           Value: !GetAtt ALB.LoadBalancerFullName
       AlarmActions: !If [HasNotificationEmail, [!Ref AlarmNotificationTopic], []]
 
-<<<<<<< HEAD
   # DocumentDB (MongoDB-compatible) - Optional
-=======
-  # DocumentDB (MongoDB-compatible)
->>>>>>> 52af20f2
   MongoDBSubnetGroup:
     Type: AWS::DocDB::DBSubnetGroup
     Condition: EnableMongoDB
