# Dockerfile for Marketing Project API
FROM python:3.13-slim

# Set environment variables
ENV PYTHONUNBUFFERED=1 \
    PYTHONDONTWRITEBYTECODE=1 \
    PIP_NO_CACHE_DIR=1 \
    PIP_DISABLE_PIP_VERSION_CHECK=1

# Install system dependencies
RUN apt-get update && apt-get install -y \
    build-essential \
    curl \
    && rm -rf /var/lib/apt/lists/*

# Create non-root user
RUN groupadd -r appuser && useradd -r -g appuser appuser

# Set work directory
WORKDIR /app

# Copy requirements first for better caching
COPY requirements.txt .

# Install Python dependencies
RUN pip install --no-cache-dir -r requirements.txt

# Copy application code (includes config and prompts now)
COPY src/ ./src/
<<<<<<< HEAD
COPY setup.py ./
COPY pyproject.toml ./

# Install the package
RUN pip install -e .
=======
>>>>>>> f7f86df9

RUN mkdir -p /app/logs /app/uploads /app/cache

# Change ownership to appuser
RUN chown -R appuser:appuser /app

# Switch to non-root user
USER appuser

# Expose port
EXPOSE 8000

# Health check
HEALTHCHECK --interval=30s --timeout=30s --start-period=5s --retries=3 \
    CMD curl -f http://localhost:8000/api/v1/health || exit 1

# Default command
CMD ["python", "-m", "uvicorn", "src.marketing_project.server:app", "--host", "0.0.0.0", "--port", "8000"]<|MERGE_RESOLUTION|>--- conflicted
+++ resolved
@@ -27,14 +27,11 @@
 
 # Copy application code (includes config and prompts now)
 COPY src/ ./src/
-<<<<<<< HEAD
 COPY setup.py ./
 COPY pyproject.toml ./
 
 # Install the package
 RUN pip install -e .
-=======
->>>>>>> f7f86df9
 
 RUN mkdir -p /app/logs /app/uploads /app/cache
 
